--- conflicted
+++ resolved
@@ -30,14 +30,8 @@
   plugin-test_SRCS += plugin-test.cpp
   plugin-test_SRCS += test_NDPluginCircularBuff.cpp
   plugin-test_SRCS += test_NDFileHDF5.cpp
-<<<<<<< HEAD
   plugin-test_SRCS += test_NDFileHDF5AttributeDataset.cpp
-  USR_INCLUDES += $(HDF5_INCLUDE)
-  USR_INCLUDES += $(SZ_INCLUDE)
-  USR_INCLUDES += $(XML2_INCLUDE)
 
-=======
->>>>>>> 817acb9b
   # Add tests for new plugins like this:
   #plugin-test_SRCS += test_<plugin name>.cpp
   

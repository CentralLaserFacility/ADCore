--- conflicted
+++ resolved
@@ -153,20 +153,17 @@
         return(status);
     }
     setStringParam(NDFullFileName, fullFileName);
-<<<<<<< HEAD
     
     int createDirectory;
     getIntegerParam( NDFileCreateDir, &createDirectory );
     if (createDirectory)
         status = createDirectoryPath( fullFileName, createDirectory );
-=======
 
     getStringParam(NDFileTempSuffix, sizeof(tempSuffix), tempSuffix);
     if ( *tempSuffix != 0 && 
          (strlen(fullFileName) + strlen(tempSuffix)) < sizeof(fullFileName) ) {
         strcat( fullFileName, tempSuffix );
     }
->>>>>>> 928101ce
 
     /* Call the openFile method in the derived class */
     epicsMutexLock(this->fileMutexId);

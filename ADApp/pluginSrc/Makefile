TOP=../..
include $(TOP)/configure/CONFIG
#----------------------------------------
#  ADD MACRO DEFINITIONS AFTER THIS LINE
#=============================

# The following gets rid of the -fno-implicit-templates flag on vxWorks, 
# so we get automatic template instantiation.
# This is what we want for the source files that define template functions.
ifeq (vxWorks,$(findstring vxWorks, $(T_A)))
CODE_CXXFLAGS=
endif

<<<<<<< HEAD
# These flags are needed by PvApi.h, the Prosilca library used for Bayer to RGB color conversion
USR_CXXFLAGS_Linux += -D_LINUX -D_x86 -O0
USR_CXXFLAGS_Darwin += -D_OSX -D_x86

# Persuade travis (ubuntu 12.04) to use HDF5 API V2 (1.8 rather than default 1.6)
USR_CXXFLAGS_Linux += -DH5_NO_DEPRECATED_SYMBOLS -DH5Gopen_vers=2

# We no longer set the -DHAVE_PVAPI flag to build the Bayer conversion in NDPluginColorConvert
# because PvAPI binary is no longer included.  This can be done in CONFIG_SITE if the library is available.
#USR_CXXFLAGS_Linux += -DHAVE_PVAPI
#USR_CXXFLAGS_Darwin += -DHAVE_PVAPI
#USR_CXXFLAGS_WIN32 += -DHAVE_PVAPI

=======
>>>>>>> 62efe1a0
# This flag is used to indicate that the TIFF library was built statically
USR_CXXFLAGS_WIN32 += -DLIBTIFF_STATIC

DBD += NDPluginSupport.dbd
DBD += NDFileJPEG.dbd
DBD += NDFileMagick.dbd
DBD += NDFileNetCDF.dbd
DBD += NDFileNexus.dbd
DBD += NDFileHDF5.dbd
DBD += NDFileTIFF.dbd
DBD += NDFileNull.dbd
DBD += NDPluginColorConvert.dbd
DBD += NDPluginOverlay.dbd
DBD += NDPluginProcess.dbd
DBD += NDPluginROI.dbd
DBD += NDPluginROIStat.dbd
DBD += NDPluginStats.dbd
DBD += NDPluginStdArrays.dbd
DBD += NDPluginTransform.dbd
DBD += NDPluginAttribute.dbd
DBD += NDPluginCircularBuff.dbd

INC += NDFileHDF5.h
INC += NDFileHDF5Dataset.h
INC += NDFileHDF5Layout.h
INC += NDFileHDF5LayoutXML.h
INC += NDFileJPEG.h
INC += NDFileMagick.h
INC += NDFileNetCDF.h
INC += NDFileNexus.h
INC += NDFileNull.h
INC += NDFileTIFF.h
INC += NDPluginAttribute.h
INC += NDPluginColorConvert.h
INC += NDPluginDriver.h
INC += NDPluginFile.h
INC += NDPluginOverlay.h
INC += NDPluginOverlayTextFont.h
INC += NDPluginProcess.h
INC += NDPluginROI.h
INC += NDPluginROIStat.h
INC += NDPluginStats.h
INC += NDPluginStdArrays.h
INC += NDPluginTransform.h
INC += NDPluginCircularBuff.h
INC += NDArrayRing.h

LIBRARY_IOC += NDPlugin
NDPlugin_SRCS += NDPluginDriver.cpp
NDPlugin_SRCS += NDPluginFile.cpp
NDPlugin_SRCS += NDFileNetCDF.cpp
NDPlugin_SRCS += NDPluginStdArrays.cpp
NDPlugin_SRCS += NDPluginStats.cpp
NDPlugin_SRCS += NDPluginProcess.cpp
NDPlugin_SRCS += NDPluginROI.cpp
NDPlugin_SRCS += NDPluginROIStat.cpp
NDPlugin_SRCS += NDPluginTransform.cpp
NDPlugin_SRCS += NDPluginAttribute.cpp
NDPlugin_SRCS += NDPluginOverlay.cpp
NDPlugin_SRCS += NDPluginOverlayTextFont.cpp
NDPlugin_SRCS += NDPluginColorConvert.cpp
NDPlugin_SRCS += NDPluginCircularBuff.cpp
NDPlugin_SRCS += NDArrayRing.cpp
NDPlugin_SRCS_DEFAULT += NDFileTIFF.cpp NDFileJPEG.cpp NDFileNexus.cpp NDFileHDF5.cpp NDFileHDF5Dataset.cpp NDFileHDF5LayoutXML.cpp NDFileHDF5Layout.cpp NDFileNull.cpp
NDPlugin_SRCS_vxWorks += NDFileDummy.cpp
NDPlugin_SYS_LIBS_WIN32 += Ws2_32
NDPlugin_SYS_LIBS_WIN32 += User32

ifeq ($(USE_GRAPHICSMAGICK), YES)
  USR_INCLUDES += $(GRAPHICS_MAGICK_INCLUDE)
  NDPlugin_SRCS += NDFileMagick.cpp
else 
  NDPlugin_SRCS += NDFileMagickStub.cpp
endif

USR_INCLUDES += $(HDF5_INCLUDE)
USR_INCLUDES += $(SZ_INCLUDE)
USR_INCLUDES += $(XML2_INCLUDE)

include $(TOP)/ADApp/commonLibraryMakefile

include $(TOP)/configure/RULES
#----------------------------------------
#  ADD RULES AFTER THIS LINE
<|MERGE_RESOLUTION|>--- conflicted
+++ resolved
@@ -11,22 +11,9 @@
 CODE_CXXFLAGS=
 endif
 
-<<<<<<< HEAD
-# These flags are needed by PvApi.h, the Prosilca library used for Bayer to RGB color conversion
-USR_CXXFLAGS_Linux += -D_LINUX -D_x86 -O0
-USR_CXXFLAGS_Darwin += -D_OSX -D_x86
-
 # Persuade travis (ubuntu 12.04) to use HDF5 API V2 (1.8 rather than default 1.6)
 USR_CXXFLAGS_Linux += -DH5_NO_DEPRECATED_SYMBOLS -DH5Gopen_vers=2
 
-# We no longer set the -DHAVE_PVAPI flag to build the Bayer conversion in NDPluginColorConvert
-# because PvAPI binary is no longer included.  This can be done in CONFIG_SITE if the library is available.
-#USR_CXXFLAGS_Linux += -DHAVE_PVAPI
-#USR_CXXFLAGS_Darwin += -DHAVE_PVAPI
-#USR_CXXFLAGS_WIN32 += -DHAVE_PVAPI
-
-=======
->>>>>>> 62efe1a0
 # This flag is used to indicate that the TIFF library was built statically
 USR_CXXFLAGS_WIN32 += -DLIBTIFF_STATIC
 

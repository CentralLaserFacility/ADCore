--- conflicted
+++ resolved
@@ -27,10 +27,7 @@
 #include <epicsTime.h>
 #include <iocsh.h>
 #include <epicsExport.h>
-<<<<<<< HEAD
 #define epicsAssertAuthor "the EPICS areaDetector collaboration (https://github.com/areaDetector/ADCore/issues)"
-=======
->>>>>>> 4c78ea29
 #include <epicsAssert.h>
 #include "NDFileHDF5Dataset.h"
 #include "NDFileHDF5LayoutXML.h"
@@ -1788,7 +1785,7 @@
   if (len == 0){
     setIntegerParam(NDFileHDF5_layoutValid, 1);
     setStringParam(NDFileHDF5_layoutErrorMsg, "Default layout selected");
-	delete [] fileName; 
+    delete [] fileName; 
     return(asynSuccess);
   }
 
@@ -1799,7 +1796,7 @@
                   driverName, functionName);
         setIntegerParam(NDFileHDF5_layoutValid, 0);
         setStringParam(NDFileHDF5_layoutErrorMsg, "XML description file cannot be opened");
-		delete [] fileName;
+        delete [] fileName;
         return asynError;
     }
   }
@@ -1811,7 +1808,7 @@
               driverName, functionName);
     setIntegerParam(NDFileHDF5_layoutValid, 0);
     setStringParam(NDFileHDF5_layoutErrorMsg, "XML description file parser error");
-	delete [] fileName;
+    delete [] fileName;
     return asynError;
   }
 
@@ -2451,11 +2448,7 @@
     getIntegerParam(NDFileHDF5_nExtraDims, &extradims);
     extradims += 1;
   }
-  
   ndims = pArray->ndims + extradims;
-
-  //if (this->multiFrameFile == false && ndims == 2)
-//	  ndims = 3;
 
   // first check whether the dimension arrays have been allocated
   // or the number of dimensions have changed.
@@ -2524,7 +2517,7 @@
   //  driverName, functionName, this->rank);
   for (j=pArray->ndims-1,i=extradims; i<this->rank; i++,j--)
   {
-	this->framesize[i] = (hsize_t)(pArray->dims[j].size);
+  this->framesize[i] = (hsize_t)(pArray->dims[j].size);
     this->chunkdims[i]  = pArray->dims[j].size;
     this->maxdims[i]    = pArray->dims[j].size;
     this->dims[i]       = pArray->dims[j].size;
@@ -2555,13 +2548,7 @@
         if (user_chunking[i] > max_items) user_chunking[i] = max_items;
       }
       if (user_chunking[i] < 1) user_chunking[i] = max_items;
-<<<<<<< HEAD
       assert(hdfdim >= 0); this->chunkdims[hdfdim] = user_chunking[i];
-=======
-	  ////-if (hdfdim > -1) //heap was being corrupted
-        ////this->chunkdims[hdfdim] = user_chunking[i];
-	  assert(hdfdim >= 0); this->chunkdims[hdfdim] = user_chunking[i];
->>>>>>> 4c78ea29
   }
   setIntegerParam(NDFileHDF5_nFramesChunks, user_chunking[2]);
   setIntegerParam(NDFileHDF5_nRowChunks,    user_chunking[1]);
@@ -2853,7 +2840,7 @@
   layoutFile[MAX_LAYOUT_LEN - 1] = '\0';
   int status = getStringParam(NDFileHDF5_layoutFilename, MAX_LAYOUT_LEN - 1, layoutFile);
   if (status){
-	  delete [] layoutFile;
+    delete [] layoutFile;
     return asynError;
   }
   // Test here for invalid filename or empty filename.
@@ -2864,7 +2851,7 @@
     status = this->layout.load_xml();
     if (status == -1){
       this->layout.unload_xml();
-	  delete [] layoutFile;
+      delete [] layoutFile;
       return asynError;
     }
   } else {
@@ -2872,11 +2859,11 @@
       // File specified and exists, use the file
       asynPrint(this->pasynUserSelf, ASYN_TRACE_FLOW, "%s::%s Layout file exists, using the file: %s\n",
                 driverName, functionName, layoutFile);
-	  std::string strLayoutFile = std::string(layoutFile);
-	  status = this->layout.load_xml(strLayoutFile);
+    std::string strLayoutFile = std::string(layoutFile);
+    status = this->layout.load_xml(strLayoutFile);
       if (status == -1){
         this->layout.unload_xml();
-		delete[] layoutFile;
+        delete[] layoutFile;
         return asynError;
       }
     } else {
@@ -2886,7 +2873,7 @@
                 driverName, functionName);
       this->layout.load_xml();
       this->createXMLFileLayout();
-	  delete[] layoutFile;
+      delete[] layoutFile;
       return asynError;
     }
   }
